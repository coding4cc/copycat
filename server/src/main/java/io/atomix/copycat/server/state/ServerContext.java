--- conflicted
+++ resolved
@@ -82,13 +82,12 @@
       Log log = storage.openLog("copycat");
 
       // Setup the server and connection manager.
-<<<<<<< HEAD
       internalServer = serverTransport.server();
       ConnectionManager connections = new ConnectionManager(serverTransport.client());
 
       internalServer.listen(serverAddress, c -> state.connectServer(c)).whenComplete((internalResult, internalError) -> {
         if (internalError == null) {
-          state = new ServerState(new Member(null, serverAddress, clientAddress), members, log, userStateMachine, connections, context);
+          state = new ServerState(new Member(null, serverAddress, clientAddress), members, meta, log, userStateMachine, connections, context);
 
           // If the client address is different than the server address, start a separate client server.
           if (!clientAddress.equals(serverAddress)) {
@@ -104,15 +103,6 @@
         } else {
           future.completeExceptionally(internalError);
         }
-=======
-      server = transport.server();
-      ConnectionManager connections = new ConnectionManager(transport.client());
-
-      server.listen(address, c -> state.connect(c)).thenRun(() -> {
-        state = new ServerState(address, members, meta, log, userStateMachine, connections, context);
-        open = true;
-        future.complete(state);
->>>>>>> 9fb314a8
       });
     });
 
